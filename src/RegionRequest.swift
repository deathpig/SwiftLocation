--- conflicted
+++ resolved
@@ -67,11 +67,7 @@
 	- returns: the request itself you can add to the main queue
 	*/
 	public init(identifier: String?, location: CLLocationCoordinate2D, radius: CLLocationDistance) {
-<<<<<<< HEAD
-		let regionID = (identifier ?? UUID().uuidString)
-=======
 		let regionID = (identifier ?? NSUUID().uuidString)
->>>>>>> 6c6320f3
 		self.region = CLCircularRegion(center: location, radius: radius, identifier: regionID)
 	}
 	
@@ -82,7 +78,7 @@
 	
 	- returns: self, used to make the function chainable
 	*/
-	public func onRegionEntered(_ handler: RegionHandlerStateDidChange?) -> RegionRequest {
+	public func onRegionEntered(handler: RegionHandlerStateDidChange?) -> RegionRequest {
 		self.onRegionEntered = handler
 		return self
 	}
@@ -94,7 +90,7 @@
 	
 	- returns: self, used to make the function chainable
 	*/
-	public func onRegionExited(_ handler: RegionHandlerStateDidChange?) -> RegionRequest {
+	public func onRegionExited(handler: RegionHandlerStateDidChange?) -> RegionRequest {
 		self.onRegionExited = handler
 		return self
 	}
@@ -107,7 +103,7 @@
 	
 	- returns: self, used to make the function chainable
 	*/
-	public func onRegionDidFailToMonitor(_ handler: RegionHandlerError?) -> RegionRequest {
+	public func onRegionDidFailToMonitor(handler: RegionHandlerError?) -> RegionRequest {
 		self.onRegionDidFailToMonitor = handler
 		BeaconManager.shared.stopMonitorGeographicRegion(request: self)
 		return self
