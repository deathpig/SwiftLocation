--- conflicted
+++ resolved
@@ -32,311 +32,6 @@
 
 /// BeaconManager is the class you can use to monitor beacons and geographic regions both in background and in foreground
 public class BeaconManager: NSObject, CLLocationManagerDelegate, CBPeripheralManagerDelegate {
-<<<<<<< HEAD
-    /// Shared instance
-    public static let shared = BeaconManager()
-    /// Location manager used to talk with the hardware
-    internal var manager: CLLocationManager
-    /// Bluetooth manager used to act as a beacon
-    internal var peripheralManager: CBPeripheralManager?
-    
-    /// Monitored geographic regions
-    private(set) var monitoredGeoRegions: [RegionRequest] = []
-    /// Monitored beacons
-    private(set) var monitoredBeacons: [BeaconRequest] = []
-    /// Broadcasted beacons
-    private(set) var broadcastedBeacons: [BeaconRequest] = []
-    
-    private override init() {
-        self.manager = CLLocationManager()
-        super.init()
-        self.manager.delegate = self
-    }
-    
-    //MARK: Monitor for Beacons
-    
-    /**
-     Start monitoring a new beacon
-     
-     - parameter uuid:  This property contains the identifier that you use to identify your company’s beacons. You typically generate only one UUID for your company’s beacons but can generate more as needed. You generate this value using the uuidgen command-line tool
-     - parameter major: The major property contains a value that can be used to group related sets of beacons. For example, a department store might assign the same major value for all of the beacons on the same floor.
-     - parameter minor: The minor property specifies the individual beacon within a group. For example, for a group of beacons on the same floor of a department store, this value might be assigned to a beacon in a particular section.
-     
-     - throws: throws an exception if hardware does not provide beacon monitoring feature
-     
-     - returns: a new beacon request you can add to the main beacon manager's queue
-     */
-    public func monitorForBeacon(proximityUUID uuid: String, major: CLBeaconMajorValue, minor: CLBeaconMinorValue, onFound: DidRangeBeaconsHandler?, onError: RangeBeaconsDidFailHandler?) throws -> BeaconRequest {
-        if CLLocationManager.isMonitoringAvailable(for: CLBeaconRegion.self) == false {
-            throw LocationError.notSupported
-        }
-        let request = BeaconRequest(beaconWithUUID: uuid, major: major, minor: minor)
-        try self.addMonitorForBeaconRegion(request)
-        return request
-    }
-    
-    /**
-     Monitor a new beacon family
-     
-     - parameter uuid: This property contains the identifier that you use to identify your company’s beacons. All beacons of this family will be monitored by the system.
-     
-     - throws: throws an exception if hardware does not provide beacon monitoring feature
-     
-     - returns: a new beacon request you can add to the main beacon manager's queue
-     */
-    public func monitorForBeaconFamily(proximityUUID uuid: String, onRangingBeacons: DidRangeBeaconsHandler?, onError: RangeBeaconsDidFailHandler?) throws -> BeaconRequest {
-        if CLLocationManager.isMonitoringAvailable(for: CLBeaconRegion.self) == false {
-            throw LocationError.notSupported
-        }
-        let request = BeaconRequest(beaconFamilyWithUUID: uuid)
-        request.onRangeDidFoundBeacons = onRangingBeacons
-        request.onRangeDidFail = onError
-        try self.addMonitorForBeaconRegion(request)
-        return request
-    }
-    
-    /**
-     Stop a currently running monitor
-     
-     - parameter request: request to stop
-     */
-    public func stopMonitorForBeaconRegion(_ request: BeaconRequest) {
-        request.state = .unknown
-    }
-    
-    //MARK: - Private Beacon Monitor
-    
-    internal func addMonitorForBeaconRegion(_ region: BeaconRequest) throws {
-        do {
-            if self.monitoredBeacons.index(of: region) == nil {
-                let requestShouldBeMade = try self.requestLocationServiceAuthorizationIfNeeded()
-                if requestShouldBeMade == true {
-                    return
-                }
-                self.monitoredBeacons.append(region)
-                self.startAllPendingBeaconRegionMonitors()
-            }
-        } catch let err {
-            throw err
-        }
-    }
-    
-    private func startAllPendingBeaconRegionMonitors() {
-        self.monitoredBeacons.filter({ $0.state == BeaconState.unknown}  ).forEach({ region in
-            self.manager.startMonitoring(for: region.beaconRegion!)
-            self.manager.requestState(for: region.beaconRegion!)
-        })
-    }
-    
-    //MARK: Monitor Geographic Region
-    
-    /**
-     Monitor a new geographic region
-     
-     - parameter identifier: identifier you can assign to the region. If not specified an automatic identifier is generated for you.
-     - parameter coordinate: the center point of the ragion
-     - parameter radius:     the radius of the region in meters
-     
-     - throws: throws an exception if hardware does not provide beacon monitoring feature
-     
-     - returns: a new geographic request you can add to the main beacon manager's queue
-     */
-    public func monitorGeographicRegion(_ identifier: String? = nil, centeredAt coordinate: CLLocationCoordinate2D, radius :CLLocationDistance, onEnter enHandler: RegionHandlerStateDidChange?, onExit exHandler: RegionHandlerStateDidChange?) throws -> RegionRequest {
-        if CLLocationManager.isMonitoringAvailable(for: CLCircularRegion.self) == false {
-            throw LocationError.notSupported
-        }
-        let geoRegion = RegionRequest(identifier: identifier, location: coordinate, radius: radius)
-        geoRegion.onRegionEntered = enHandler
-        geoRegion.onRegionExited = exHandler
-        try self.addMonitorForGeographicRegion(geoRegion)
-        return geoRegion
-    }
-    
-    /**
-     Stop monitoring a region request
-     
-     - parameter region: request to stop
-     */
-    public func stopMonitorGeographicRegion(request region: RegionRequest) {
-        if let idx = self.monitoredGeoRegions.index(of: region) {
-            self.manager.stopMonitoring(for: region.region)
-            region.isMonitored = false
-            self.monitoredGeoRegions.remove(at: idx)
-        }
-    }
-    
-    
-    //MARK: Act as a beacon transmitter
-    
-    /**
-     Use your device to act like a beacon by advertising it's data. Advertising works only in foreground.
-     
-     - parameter beacon: beacon data to use
-     */
-    public func advertise(_ beacon: BeaconRequest) {
-        if self.broadcastedBeacons.index(of: beacon) == nil {
-            self.broadcastedBeacons.append(beacon)
-            self.updateAdvertiserService()
-        }
-    }
-    
-    /**
-     Stop advertising a beacon
-     
-     - parameter beacon: beacon
-     */
-    public func stopAdvertise(_ beacon: BeaconRequest) {
-        if let idx = self.broadcastedBeacons.index(of: beacon) {
-            self.broadcastedBeacons.remove(at: idx)
-            self.updateAdvertiserService()
-        }
-    }
-    
-    /**
-     Stop advertising all currently advertised beacons
-     */
-    public func cleanUpAllAdvertisers() {
-        self.broadcastedBeacons.removeAll()
-        self.updateAdvertiserService()
-    }
-    
-    internal func updateAdvertiserService() {
-        if self.broadcastedBeacons.count == 0 {
-            self.peripheralManager?.stopAdvertising()
-            self.peripheralManager = nil
-        } else {
-            self.peripheralManager = CBPeripheralManager(delegate: self, queue: nil)
-        }
-    }
-    
-    //MARK: CBPeripheralManager Delegate
-    
-    @objc public func peripheralManagerDidUpdateState(_ peripheral: CBPeripheralManager) {
-        if #available(iOS 10.0, *) {
-            if case CBManagerState.poweredOn = peripheral.state {
-                self.broadcastedBeacons.forEach({ beacon in
-                    peripheral.startAdvertising(beacon.dataToAdvertise() as? [String:AnyObject])
-                })
-            } else {
-                self.cleanUpAllAdvertisers()
-            }
-        } else {
-            // Fallback on earlier versions
-        }
-    }
-    
-    //MARK: Private Methods
-    
-    private func requestLocationServiceAuthorizationIfNeeded() throws -> Bool {
-        if CLLocationManager.locationAuthStatus == .authorized(always: true) || CLLocationManager.locationAuthStatus == .authorized(always: false) {
-            return false
-        }
-        
-        switch CLLocationManager.bundleLocationAuthType {
-        case .none:
-            throw LocationError.missingAuthorizationInPlist
-        case .always:
-            self.manager.requestAlwaysAuthorization()
-        case .onlyInUse:
-            self.manager.requestWhenInUseAuthorization()
-        }
-        
-        return true
-    }
-    
-    private func cancelAllGeographicLocationMonitors(_ err: LocationError) {
-        self.monitoredGeoRegions.forEach({ region in
-            region.onRegionDidFailToMonitor?(err)
-            region.isMonitored = false
-        })
-        self.monitoredGeoRegions.removeAll()
-    }
-    
-    private func startAllPendingGeographicLocationMonitors() {
-        self.monitoredGeoRegions.filter({ $0.isMonitored == false} ).forEach({ region in
-            self.manager.startMonitoring(for: region.region)
-            self.manager.requestState(for: region.region)
-        })
-    }
-    
-    //MARK: CLLocationManager Delegate
-    
-    internal func addMonitorForGeographicRegion(_ region: RegionRequest) throws {
-        do {
-            if self.monitoredGeoRegions.index(of: region) == nil {
-                let requestShouldBeMade = try self.requestLocationServiceAuthorizationIfNeeded()
-                if requestShouldBeMade == true {
-                    return
-                }
-                self.monitoredGeoRegions.append(region)
-                self.startAllPendingGeographicLocationMonitors()
-            }
-        } catch let err {
-            throw err
-        }
-    }
-    
-    @objc public func locationManager(_ manager: CLLocationManager, didChangeAuthorization status: CLAuthorizationStatus) {
-        switch status {
-        case .denied, .restricted:
-            let err = LocationError.authorizationDidChange(newStatus: status)
-            self.cancelAllGeographicLocationMonitors(err)
-            break
-        case .authorizedAlways, .authorizedWhenInUse:
-            self.startAllPendingGeographicLocationMonitors()
-            break
-        default:
-            break
-        }
-    }
-    
-    public func locationManager(_ manager: CLLocationManager, didDetermineState state: CLRegionState, for region: CLRegion) {
-        if let request = self.monitoredGeoRegions.filter({ request in request.region == region }).first {
-            switch state {
-            case .inside:
-                request.onRegionEntered?()
-            case .outside:
-                request.onRegionExited?()
-            default:
-                break
-            }
-        }
-    }
-    
-    public func locationManager(_ manager: CLLocationManager, didEnterRegion region: CLRegion) {
-        if let request = self.monitoredGeoRegions.filter({ request in request.region == region }).first {
-            request.onRegionEntered?()
-        }
-    }
-    
-    public func locationManager(_ manager: CLLocationManager, didExitRegion region: CLRegion) {
-        if let request = self.monitoredGeoRegions.filter({ request in request.region == region }).first {
-            request.onRegionExited?()
-        }
-    }
-    
-    public func locationManager(_ manager: CLLocationManager, monitoringDidFailFor region: CLRegion?, withError error: NSError) {
-        if let request = self.monitoredBeacons.filter({request in return request.beaconRegion == region}).first {
-            request.onRangeDidFail?(LocationError.locationManager(error: error))
-            self.stopMonitorForBeaconRegion(request)
-        }
-    }
-    
-    public func locationManager(_ manager: CLLocationManager, didRangeBeacons beacons: [CLBeacon], in region: CLBeaconRegion) {
-        if let request = self.monitoredBeacons.filter({request in return request.beaconRegion == region}).first {
-            request.onRangeDidFoundBeacons?(beacons)
-        }
-    }
-    
-    public func locationManager(_ manager: CLLocationManager, rangingBeaconsDidFailFor region: CLBeaconRegion, withError error: NSError) {
-        if let request = self.monitoredBeacons.filter({request in return request.beaconRegion == region}).first {
-            request.onRangeDidFail?(LocationError.locationManager(error: error))
-            self.stopMonitorForBeaconRegion(request)
-        }
-    }
-    
-    
-=======
 		/// Shared instance
 	public static let shared = BeaconManager()
 		/// Location manager used to talk with the hardware
@@ -643,5 +338,4 @@
 	}
 	
 
->>>>>>> 6c6320f3
 }