--- conflicted
+++ resolved
@@ -57,8 +57,8 @@
 - Google: google own services (maybe limited in quota usage)
 */
 public enum ReverseService {
-	case apple
-	case google
+	case Apple
+	case Google
 }
 
 internal struct CLPlacemarkDictionaryKey {
@@ -95,15 +95,6 @@
 - NotSupported:                Feature is not supported by the current hardware
 */
 public enum LocationError: ErrorProtocol, CustomStringConvertible {
-<<<<<<< HEAD
-	case missingAuthorizationInPlist
-	case requestTimeout
-	case authorizationDidChange(newStatus: CLAuthorizationStatus)
-	case locationManager(error: NSError?)
-	case locationNotAvailable
-	case noDataReturned
-	case notSupported
-=======
 	case MissingAuthorizationInPlist
 	case RequestTimeout
 	case AuthorizationDidChange(newStatus: CLAuthorizationStatus)
@@ -111,27 +102,26 @@
 	case LocationNotAvailable
 	case NoDataReturned
 	case NotSupported
->>>>>>> 6c6320f3
 	
 	public var description: String {
 		switch self {
-		case .missingAuthorizationInPlist:
+		case .MissingAuthorizationInPlist:
 			return "Missing Authorization in .plist file"
-		case .requestTimeout:
+		case .RequestTimeout:
 			return "Timeout for request"
-		case .authorizationDidChange:
+		case .AuthorizationDidChange:
 			return "Authorization did change"
-		case .locationManager(let err):
+		case .LocationManager(let err):
 			if let error = err {
 				return "Location manager error: \(error.localizedDescription)"
 			} else {
 				return "Generic location manager error"
 			}
-		case .locationNotAvailable:
+		case .LocationNotAvailable:
 			return "Location not avaiable"
-		case .noDataReturned:
+		case .NoDataReturned:
 			return "No Data Returned"
-		case .notSupported:
+		case .NotSupported:
 			return "Feature Not Supported"
 		}
 	}
@@ -146,18 +136,18 @@
 - Authorized:   This app is authorized to use location services.
 */
 public enum LocationServiceState: Equatable {
-	case disabled
-	case undetermined
-	case denied
-	case restricted
-	case authorized(always: Bool)
+	case Disabled
+	case Undetermined
+	case Denied
+	case Restricted
+	case Authorized(always: Bool)
 }
 
 public func == (lhs: LocationServiceState, rhs: LocationServiceState) -> Bool {
 	switch (lhs,rhs) {
-	case (.authorized(let a1), .authorized(let a2)):
+	case (.Authorized(let a1), .Authorized(let a2)):
 		return a1 == a2
-	case (.disabled,.disabled), (.undetermined,.undetermined), (.denied,.denied), (.restricted,.restricted):
+	case (.Disabled,.Disabled), (.Undetermined,.Undetermined), (.Denied,.Denied), (.Restricted,.Restricted):
 		return true
 	default:
 		return false
@@ -172,9 +162,9 @@
 - OnlyInUse: app can receive location updates only in foreground
 */
 public enum LocationAuthType {
-	case none
-	case always
-	case onlyInUse
+	case None
+	case Always
+	case OnlyInUse
 }
 
 // MARK: - CLLocationManager
@@ -185,22 +175,11 @@
 	public static var locationAuthStatus: LocationServiceState {
 		get {
 			if CLLocationManager.locationServicesEnabled() == false {
-				return .disabled
+				return .Disabled
 			} else {
 				let status = CLLocationManager.authorizationStatus()
 				switch status {
 				case .notDetermined:
-<<<<<<< HEAD
-					return .undetermined
-				case .denied:
-					return .denied
-				case .restricted:
-					return .restricted
-				case .authorizedAlways:
-					return .authorized(always: true)
-				case .authorizedWhenInUse:
-					return .authorized(always: false)
-=======
 					return .Undetermined
 				case .denied:
 					return .Denied
@@ -210,7 +189,6 @@
 					return .Authorized(always: true)
 				case .authorizedWhenInUse:
 					return .Authorized(always: false)
->>>>>>> 6c6320f3
 				}
 			}
 		}
@@ -226,9 +204,9 @@
 		let hasAlwaysAuth = (Bundle.main.objectForInfoDictionaryKey("NSLocationAlwaysUsageDescription") != nil)
 		let hasInUseAuth = (Bundle.main.objectForInfoDictionaryKey("NSLocationWhenInUseUsageDescription") != nil)
 		
-		if hasAlwaysAuth == true { return .always }
-		if hasInUseAuth == true { return .onlyInUse }
-		return .none
+		if hasAlwaysAuth == true { return .Always }
+		if hasInUseAuth == true { return .OnlyInUse }
+		return .None
 	}
 }
 
@@ -237,34 +215,34 @@
 /// Accuracy of the location you want to achieve
 public enum Accuracy: Int {
 	/// First available location is accepted, no matter the accuracy
-	case any = 0
+	case Any = 0
 	/// Only locations accurate to the nearest 100 kilometers are dispatched
-	case country = 1
+	case Country = 1
 	/// Only locations accurate to the nearest three kilometers are dispatched
-	case city = 2
+	case City = 2
 	/// Only locations accurate to the nearest kilometer are dispatched
-	case neighborhood = 3
+	case Neighborhood = 3
 	/// Only locations accurate to the nearest one hundred meters are dispatched
-	case block = 4
+	case Block = 4
 	/// Only locations accurate to the nearest ten meters are dispatched
-	case house = 5
+	case House = 5
 	/// Use the highest-level of accuracy, may use high energy
-	case room = 6
+	case Room = 6
 	// Use the highest possible accuracy and combine it with additional sensor data. Use it only for
 	// applications that require precise position information ar all times (you should use it only when device is plugged in
 	// due to high battery usage level)
-	case navigation = 7
+	case Navigation = 7
 	
 	public var meters: Double {
 		switch self {
-		case any:			return Double.infinity
-		case country:		return 100000.0
-		case city:			return kCLLocationAccuracyThreeKilometers
-		case neighborhood:	return kCLLocationAccuracyKilometer
-		case block:			return kCLLocationAccuracyHundredMeters
-		case house:			return kCLLocationAccuracyNearestTenMeters
-		case room:			return kCLLocationAccuracyBest
-		case navigation:	return kCLLocationAccuracyBestForNavigation
+		case Any:			return Double.infinity
+		case Country:		return 100000.0
+		case City:			return kCLLocationAccuracyThreeKilometers
+		case Neighborhood:	return kCLLocationAccuracyKilometer
+		case Block:			return kCLLocationAccuracyHundredMeters
+		case House:			return kCLLocationAccuracyNearestTenMeters
+		case Room:			return kCLLocationAccuracyBest
+		case Navigation:	return kCLLocationAccuracyBestForNavigation
 		}
 	}
 	
@@ -275,7 +253,7 @@
 	
 	- returns: true if location has an accuracy equal or grater than the one set by the struct itself
 	*/
-	internal func isLocationValidForAccuracy(_ obj: CLLocation) -> Bool {
+	internal func isLocationValidForAccuracy(obj: CLLocation) -> Bool {
 		let hAccuracy = obj.horizontalAccuracy
 		return (hAccuracy <= self.meters)
 	}
@@ -293,17 +271,17 @@
 - Significant:         receive only valid significant location updates. This capability provides tremendous power savings for apps that want to track a user’s approximate location and do not need highly accurate position information.
 */
 public enum UpdateFrequency: Equatable, Comparable {
-	case continuous
-	case oneShot
-	case byDistanceIntervals(meters: Double)
-	case significant
+	case Continuous
+	case OneShot
+	case ByDistanceIntervals(meters: Double)
+	case Significant
 }
 
 public func == (lhs: UpdateFrequency, rhs: UpdateFrequency) -> Bool {
 	switch (lhs,rhs) {
-	case (.byDistanceIntervals(let d1), .byDistanceIntervals(let d2)) where d1 == d2:
-		return true
-	case (.continuous,.continuous), (.oneShot, .oneShot), (.significant, .significant):
+	case (.ByDistanceIntervals(let d1), .ByDistanceIntervals(let d2)) where d1 == d2:
+		return true
+	case (.Continuous,.Continuous), (.OneShot, .OneShot), (.Significant, .Significant):
 		return true
 	default:
 		return false
@@ -329,11 +307,11 @@
 
 private func u_lowerThan(includeEqual e: Bool, lhs: UpdateFrequency, rhs: UpdateFrequency) -> Bool {
 	switch (lhs, rhs) {
-	case (.continuous, _), (.oneShot, _):
-		return true
-	case (.byDistanceIntervals(let d1),.byDistanceIntervals(let d2)):
+	case (.Continuous, _), (.OneShot, _):
+		return true
+	case (.ByDistanceIntervals(let d1),.ByDistanceIntervals(let d2)):
 		return (e == true ? d1 <= d2 : d1 < d2)
-	case (.significant, .significant):
+	case (.Significant, .Significant):
 		return true
 	default:
 		return false
@@ -342,9 +320,9 @@
 
 private func u_graterThan(includeEqual e: Bool, lhs: UpdateFrequency, rhs: UpdateFrequency) -> Bool {
 	switch (lhs, rhs) {
-	case (.significant, _):
-		return true
-	case (.byDistanceIntervals(let d1),.byDistanceIntervals(let d2)):
+	case (.Significant, _):
+		return true
+	case (.ByDistanceIntervals(let d1),.ByDistanceIntervals(let d2)):
 		return (e == true ? d1 >= d2 : d1 > d2)
 	default:
 		return false
