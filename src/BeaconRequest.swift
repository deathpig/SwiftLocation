--- conflicted
+++ resolved
@@ -31,9 +31,9 @@
 import CoreBluetooth
 
 public enum BeaconState {
-	case unknown
-	case advertising
-	case monitoring
+	case Unknown
+	case Advertising
+	case Monitoring
 }
 
 public class BeaconRequest: Equatable {
@@ -50,14 +50,14 @@
 	/// The major property contains a value that can be used to group related sets of beacons. For example, a department store might assign the same major value for all of the beacons on the same floor.
 	public var majorID: CLBeaconMajorValue? {
 		get {
-			return (beaconRegion!.major != nil ? CLBeaconMajorValue(beaconRegion!.major!.int32Value) : nil)
+			return (beaconRegion!.major != nil ? CLBeaconMajorValue(beaconRegion!.major!.intValue) : nil)
 		}
 	}
 	
 	/// The minor property specifies the individual beacon within a group. For example, for a group of beacons on the same floor of a department store, this value might be assigned to a beacon in a particular section.
 	public var minorID: CLBeaconMajorValue? {
 		get {
-			return (beaconRegion!.major != nil ? CLBeaconMajorValue(beaconRegion!.major!.int32Value) : nil)
+			return (beaconRegion!.major != nil ? CLBeaconMajorValue(beaconRegion!.major!.intValue) : nil)
 		}
 	}
 	
@@ -65,7 +65,7 @@
 	private(set) var beaconRegion: CLBeaconRegion?
 	
 		/// State of the monitor
-	internal(set) var state: BeaconState = .unknown
+	internal(set) var state: BeaconState = .Unknown
 	
 		/// Handler called when beacon were found into the region
 	public var onRangeDidFoundBeacons: DidRangeBeaconsHandler?
@@ -81,13 +81,8 @@
 	- returns: request you can add into the main queue
 	*/
 	public init(beaconFamilyWithUUID uuid: String, identifier: String? = nil) {
-<<<<<<< HEAD
-		self.identifier = (identifier ?? Foundation.UUID().uuidString)
-		self.beaconRegion = CLBeaconRegion(proximityUUID: Foundation.UUID(uuidString: self.UUID)!, identifier: self.identifier)
-=======
 		self.identifier = (identifier ?? NSUUID().uuidString)
 		self.beaconRegion = CLBeaconRegion(proximityUUID: NSUUID(uuidString: self.UUID)! as UUID, identifier: self.identifier)
->>>>>>> 6c6320f3
 	}
 	
 	/**
@@ -101,13 +96,8 @@
 	- returns: request you can add into the main queue
 	*/
 	public init(beaconWithUUID uuid: String, major: CLBeaconMajorValue, minor: CLBeaconMajorValue, identifier: String? = nil) {
-<<<<<<< HEAD
-		self.identifier = (identifier ?? Foundation.UUID().uuidString)
-		self.beaconRegion = CLBeaconRegion(proximityUUID: Foundation.UUID(uuidString: self.UUID)!, major: self.majorID!, minor: self.minorID!, identifier: self.identifier)
-=======
 		self.identifier = (identifier ?? NSUUID().uuidString)
 		self.beaconRegion = CLBeaconRegion(proximityUUID: NSUUID(uuidString: self.UUID)! as UUID, major: self.majorID!, minor: self.minorID!, identifier: self.identifier)
->>>>>>> 6c6320f3
 	}
 
 	//MARK: Private
