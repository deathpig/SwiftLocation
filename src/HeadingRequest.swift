//
//  SwiftLocation.swift
//  SwiftLocations
//
// Copyright (c) 2016 Daniele Margutti
// Web:			http://www.danielemargutti.com
// Mail:		me@danielemargutti.com
// Twitter:		@danielemargutti
//
//
// Permission is hereby granted, free of charge, to any person obtaining a copy
// of this software and associated documentation files (the "Software"), to deal
// in the Software without restriction, including without limitation the rights
// to use, copy, modify, merge, publish, distribute, sublicense, and/or sell
// copies of the Software, and to permit persons to whom the Software is
// furnished to do so, subject to the following conditions:
//
// The above copyright notice and this permission notice shall be included in
// all copies or substantial portions of the Software.
//
// THE SOFTWARE IS PROVIDED "AS IS", WITHOUT WARRANTY OF ANY KIND, EXPRESS OR
// IMPLIED, INCLUDING BUT NOT LIMITED TO THE WARRANTIES OF MERCHANTABILITY,
// FITNESS FOR A PARTICULAR PURPOSE AND NONINFRINGEMENT. IN NO EVENT SHALL THE
// AUTHORS OR COPYRIGHT HOLDERS BE LIABLE FOR ANY CLAIM, DAMAGES OR OTHER
// LIABILITY, WHETHER IN AN ACTION OF CONTRACT, TORT OR OTHERWISE, ARISING FROM,
// OUT OF OR IN CONNECTION WITH THE SOFTWARE OR THE USE OR OTHER DEALINGS IN
// THE SOFTWARE.

import Foundation
import CoreLocation

public class HeadingRequest: LocationManagerRequest {
		/// Unique identifier of the heading request
<<<<<<< HEAD
	internal var UUID: String = Foundation.UUID().uuidString
=======
	internal var UUID: String = NSUUID().uuidString
>>>>>>> 6c6320f3
		/// Handler to call when a new heading value is received
	internal var onSuccess: HeadingHandlerSuccess?
		/// Handler to call when an error has occurred
	internal var onError: HeadingHandlerError?
		/// Handler to call when a new device's calibration is required
	internal var onCalibrationRequired: HeadingHandlerCalibration?
	
		/// Last heading received
	private(set) var lastHeading: CLHeading?
	
	// Private variables
	
	internal var isEnabled: Bool = true {
		didSet {
			LocationManager.shared.updateHeadingService()
		}
	}
	
		/// The minimum angular change (measured in degrees) required to generate new heading events. If nil is specified you
		/// will receive any new value
	public var degreesInterval: CLLocationDegrees? = 1 {
		didSet {
			LocationManager.shared.updateHeadingService()
		}
	}
	
	/**
	Create a new request to receive heading values from device's motion sensors about the orientation of the device
	
	- parameter withInterval: The minimum angular change (measured in degrees) required to generate new heading events.If nil is specified you will receive any new value
	- parameter sHandler:     handler to call when a new heading value is received
	- parameter eHandler:     error handler to call when something goes bad. request is automatically stopped and removed from queue.
	
	- returns: the request instance you can add to the queue
	*/
	public init(withInterval: CLLocationDegrees = 1, onSuccess sHandler: HeadingHandlerSuccess?, onError eHandler: HeadingHandlerError?) {
		self.onSuccess = sHandler
		self.onError = eHandler
	}
	
	/**
	Use this function to change the handler to call when a new heading value is received
	
	- parameter handler: handler to call
	
	- returns: self, used to make the function chainable
	*/
	public func onSuccess(_ handler :HeadingHandlerSuccess) -> HeadingRequest {
		self.onSuccess = handler
		return self
	}
	
	/**
	Use this function to change the handler to call when something bad occours while receiving data from server
	
	- parameter handler: handler to call
	
	- returns: self, used to make the function chainable
	*/
	public func onError(_ handler :HeadingHandlerError) -> HeadingRequest {
		self.onError = handler
		return self
	}
	
	/**
	Use this function to change the handler to call when device calibration is required. You must return true or false
	at the end of this handler. If at least one request return true to this handler the calibration window will be opened
	automatically.
	
	- parameter handler: handler to call
	
	- returns: self, used to make the function chainable
	*/
	public func onCalibrationRequired(_ handler :HeadingHandlerCalibration?) -> HeadingRequest {
		self.onCalibrationRequired = handler
		return self
	}
	
	/**
	Put the request in queue and starts it
	*/
	public func start() {
		self.isEnabled = true
		LocationManager.shared.addHeadingRequest(handler: self)
	}
	
	/**
	Stop this request if running
	*/
	public func stop() {
		self.isEnabled = false
		LocationManager.shared.stopObservingHeading(request: self)
	}
	
	/**
	Temporary pause request (not removed)
	*/
	public func pause() {
		self.isEnabled = false
	}
	
	//MARK: - Private
	
	internal func didReceiveEventFromManager(_ error: NSError?, heading: CLHeading?) {
		if error != nil {
			self.onError?(LocationError.locationManager(error: error!))
			self.stop()
			return
		}
		
		if self.validateHeading(heading: heading!) == true {
			self.lastHeading = heading
			self.onSuccess?(self.lastHeading!)
		}
	}
	
	private func validateHeading(_ heading: CLHeading) -> Bool {
		guard let lastHeading = self.lastHeading else { return true }
		
		if heading.timestamp.timeIntervalSince1970 <= lastHeading.timestamp.timeIntervalSince1970 {
			return false
		}
		
		guard let degreesInterval = self.degreesInterval else { return true }
		return (fabs( Double(heading.headingAccuracy-lastHeading.headingAccuracy) ) > degreesInterval)
	}
}<|MERGE_RESOLUTION|>--- conflicted
+++ resolved
@@ -31,11 +31,7 @@
 
 public class HeadingRequest: LocationManagerRequest {
 		/// Unique identifier of the heading request
-<<<<<<< HEAD
-	internal var UUID: String = Foundation.UUID().uuidString
-=======
 	internal var UUID: String = NSUUID().uuidString
->>>>>>> 6c6320f3
 		/// Handler to call when a new heading value is received
 	internal var onSuccess: HeadingHandlerSuccess?
 		/// Handler to call when an error has occurred
@@ -83,7 +79,7 @@
 	
 	- returns: self, used to make the function chainable
 	*/
-	public func onSuccess(_ handler :HeadingHandlerSuccess) -> HeadingRequest {
+	public func onSuccess(handler :HeadingHandlerSuccess) -> HeadingRequest {
 		self.onSuccess = handler
 		return self
 	}
@@ -95,7 +91,7 @@
 	
 	- returns: self, used to make the function chainable
 	*/
-	public func onError(_ handler :HeadingHandlerError) -> HeadingRequest {
+	public func onError(handler :HeadingHandlerError) -> HeadingRequest {
 		self.onError = handler
 		return self
 	}
@@ -109,7 +105,7 @@
 	
 	- returns: self, used to make the function chainable
 	*/
-	public func onCalibrationRequired(_ handler :HeadingHandlerCalibration?) -> HeadingRequest {
+	public func onCalibrationRequired(handler :HeadingHandlerCalibration?) -> HeadingRequest {
 		self.onCalibrationRequired = handler
 		return self
 	}
@@ -139,9 +135,9 @@
 	
 	//MARK: - Private
 	
-	internal func didReceiveEventFromManager(_ error: NSError?, heading: CLHeading?) {
+	internal func didReceiveEventFromManager(error: NSError?, heading: CLHeading?) {
 		if error != nil {
-			self.onError?(LocationError.locationManager(error: error!))
+			self.onError?(LocationError.LocationManager(error: error!))
 			self.stop()
 			return
 		}
@@ -152,7 +148,7 @@
 		}
 	}
 	
-	private func validateHeading(_ heading: CLHeading) -> Bool {
+	private func validateHeading(heading: CLHeading) -> Bool {
 		guard let lastHeading = self.lastHeading else { return true }
 		
 		if heading.timestamp.timeIntervalSince1970 <= lastHeading.timestamp.timeIntervalSince1970 {
