--- conflicted
+++ resolved
@@ -38,11 +38,7 @@
 
 		/// Private vars
 	internal(set) var isEnabled: Bool = true
-<<<<<<< HEAD
-	internal var UUID: String = Foundation.UUID().uuidString
-=======
 	internal var UUID: String = NSUUID().uuidString
->>>>>>> 6c6320f3
 	
 	
 	/**
@@ -63,7 +59,7 @@
 	
 	- returns: self instance, used to make the function chainable
 	*/
-	public func onDidVisit(_ handler: VisitHandler?) -> VisitRequest {
+	public func onDidVisit(handler: VisitHandler?) -> VisitRequest {
 		self.onDidVisitPlace = handler
 		return self
 	}
